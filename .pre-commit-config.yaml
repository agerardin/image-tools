--- conflicted
+++ resolved
@@ -40,15 +40,10 @@
     rev: v1.0.0
     hooks:
       - id: mypy
-<<<<<<< HEAD
-        exclude: src/
-        additional_dependencies: [types-requests==2.28.11.8]
-=======
         exclude: ^src\/polus\/plugins\/_plugins\/models\/\w*Schema.py$
         additional_dependencies: [types-requests==2.28.11.8]
   - repo: https://github.com/psf/black
     rev: 23.1.0
     hooks:
       - id: black
-        exclude: ^src\/polus\/plugins\/_plugins\/models\/\w*Schema.py$
->>>>>>> f6494a9b
+        exclude: ^src\/polus\/plugins\/_plugins\/models\/\w*Schema.py$