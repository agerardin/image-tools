--- conflicted
+++ resolved
@@ -1,11 +1,5 @@
-<<<<<<< HEAD
 import argparse, logging, multiprocessing, re
 from bfio import BioReader,BioWriter
-=======
-import argparse, logging, subprocess, time, multiprocessing, re
-from bfio import BioReader
-
->>>>>>> cdd4238f
 import numpy as np
 from concurrent.futures import ThreadPoolExecutor
 from pathlib import Path
@@ -232,11 +226,7 @@
     args = parser.parse_args()
     imgPath = args.imgPath
     if Path(imgPath).joinpath('images').is_dir():
-<<<<<<< HEAD
         imgPath = str(Path(imgPath).joinpath('images').absolute())
-=======
-        imgPath = Path(imgPath).joinpath('images').is_dir()
->>>>>>> cdd4238f
     outDir = args.outDir
     logger.info('outDir: {}'.format(outDir))
     timesliceNaming = args.timesliceNaming == 'true'
@@ -281,7 +271,6 @@
 
         # Assemble the images
         logger.info('Generating tiles...')
-<<<<<<< HEAD
         with ThreadPoolExecutor(4) as executor:
             for x in range(0, outvals['width'], 10240):
                 X_range = min(x+10240,outvals['width']) # max x-pixel index in the assembled image
@@ -294,97 +283,4 @@
                     # bw.write_image(image_buffer,X=[x],Y=[y])
         
         logger.info('Closing image...')
-        bw.close_image()
-=======
-        for x in range(0, outvals['width'], 10240):
-            X_range = min(x+10240,outvals['width']) # max x-pixel index in the assembled image
-            for y in range(0, outvals['height'], 10240):
-                Y_range = min(y+10240,outvals['height']) # max y-pixel index in the assembled image
-
-                # If there are num_cores - 1 processes running, wait until one finishes
-                if len(processes) >= multiprocessing.cpu_count()-1-len(img_processes) and len(processes)+len(img_processes) > 0:
-                    free_process = -1
-                    while free_process<0:
-                        for process in range(len(processes)):
-                            if processes[process].poll() is not None:
-                                free_process = process
-                                break
-
-                        # Check the img_processes
-                        for process in range(len(img_processes)):
-                            if img_processes[process].poll() is not None:
-                                Path(img_paths[process][0]).rmdir()
-                                logger.info('Finished building image: {}'.format(Path(img_paths[process][1]).name))
-                                del img_processes[process]
-                                del img_paths[process]
-                                free_process = -2
-                                break
-                        if free_process == -2:
-                            break
-
-                        # Only check intermittently to free up processing power
-                        if free_process<0:
-                            time.sleep(3)
-                    if free_process >= 0:
-                        pnum += 1
-                        logger.info("{:.2f}% complete...".format(pnum*ptotal))
-                        del processes[free_process]
-                        completed_processes.append(running_processes[free_process])
-                        del running_processes[free_process]
-
-                # create the arg dictionary for the process that will be spawned
-                regex = ".*-global-positions-([0-9]+).txt"
-                timeframe = re.match(regex,v).groups()[0]
-                tile_outdir = str(Path(outDir).joinpath(timeframe).absolute())
-                Path(tile_outdir).mkdir(exist_ok=True)
-                inputs = [imgPath,tile_outdir,v,x,y,X_range,Y_range]
-                
-                # Spawn a stack building process and record the starting time
-                processes.append(
-                    subprocess.Popen(
-                        "python tile.py --imgPath {} --outDir {} --stitchPath {} --x {} --y {} --X_range {} --Y_range {}".format(*inputs),
-                        shell=True
-                    )
-                )
-                running_processes.append(inputs)
-
-        # Wait for all processes to finish
-        while len(processes)>0:
-            free_process = -1
-            while free_process<0:
-                for process in range(len(processes)):
-                    if processes[process].poll() is not None:
-                        free_process = process
-                        break
-                # Only check intermittently to free up processing power
-                if free_process<0:
-                    time.sleep(3)
-            pnum += 1
-            logger.info("{:.2f}% complete...".format(pnum*ptotal))
-            del processes[free_process]
-            completed_processes.append(running_processes[free_process])
-            del running_processes[free_process]
-    
-        # Start a process to build the output image
-        refImg = str(Path(imgPath).joinpath(outvals['filePos'][0]['file']).absolute())
-        outFile = '"' + str(Path(outDir).joinpath(outvals['name']).absolute()) + '"'
-        inputs = [tile_outdir,outFile,refImg,outvals['width'],outvals['height']]
-        img_processes.append(
-            subprocess.Popen(
-                "python assemble.py --imgPath {} --outFile {} --refImg {} --width {} --height {}".format(*inputs),
-                shell=True
-            )
-        )
-        img_paths.append([tile_outdir,outFile])
-
-    # Wait for all image building processes to finish
-    while len(img_processes)>0:
-        for process in range(len(img_processes)):
-            if img_processes[process].poll() is not None:
-                Path(img_paths[process][0]).rmdir()
-                logger.info('Finished building image: {}'.format(Path(img_paths[process][1]).name))
-                del img_processes[process]
-                del img_paths[process]
-                break
-    logger.info('Finished all processes successfully!')
->>>>>>> cdd4238f
+        bw.close_image()