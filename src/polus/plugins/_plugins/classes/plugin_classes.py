"""Classes for Plugin objects containing methods to configure, run, and save."""
import json
import logging
import pathlib
import typing
import uuid
from copy import deepcopy
from pprint import pformat

from pydantic import Extra

<<<<<<< HEAD
from polus.plugins._plugins.io import DuplicateVersionFound, Version, _in_old_to_new, _ui_old_to_new
from polus.plugins._plugins.manifests.manifest_utils import _load_manifest, validate_manifest
from polus.plugins._plugins.models import (ComputeSchema, PluginUIInput, PluginUIOutput,
                      WIPPPluginManifest)
from polus.plugins._plugins.utils import cast_version, name_cleaner
from polus.plugins._plugins.classes.plugin_methods import PluginMethods
=======
from ..io import DuplicateVersionFound, Version, _in_old_to_new, _ui_old_to_new
from ..manifests.manifest_utils import _load_manifest, validate_manifest
from ..models import ComputeSchema, PluginUIInput, PluginUIOutput, WIPPPluginManifest
from ..utils import cast_version, name_cleaner
from .plugin_methods import _PluginMethods
>>>>>>> 79fd1177

logger = logging.getLogger("polus.plugins")
PLUGINS = {}
# PLUGINS = {"BasicFlatfieldCorrectionPlugin":
#               {Version('0.1.4'): Path(<...>), Version('0.1.5'): Path(<...>)}.
#            "VectorToLabel": {Version(...)}}

"""
Paths and Fields
"""
# Location to store any discovered plugin manifests
PLUGIN_DIR = pathlib.Path(__file__).parent.parent.joinpath("manifests")


"""
Plugin Fetcher Class
"""


class _Plugins:
    def __getattribute__(self, name):
        if name in PLUGINS:
            return self.get_plugin(name)
        return super().__getattribute__(name)

    def __len__(self):
        return len(self.list)

    def __repr__(self):
        return pformat(self.list)

    @property
    def list(self):
        output = list(PLUGINS.keys())
        output.sort()
        return output

    @classmethod
    def get_plugin(cls, name: str, version: typing.Optional[str] = None):
        """Get a plugin with option to specify version.

        Return a plugin object with the option to specify a version. The specified version's manifest must exist in manifests folder.

        Args:
            name: Name of the plugin.
            version: Optional version of the plugin, must follow semver.

        Returns:
            Plugin object
        """
        if version is None:
            return load_plugin(PLUGINS[name][max(PLUGINS[name])])
        else:
            return load_plugin(PLUGINS[name][Version(**{"version": version})])

    def load_config(self, config: typing.Union[dict, pathlib.Path]):
        if isinstance(config, pathlib.Path):
            with open(config) as fr:
                m = json.load(fr)
        elif isinstance(config, dict):
            m = config
        else:
            raise TypeError("config must be a dict or a path")
        _io = m["_io_keys"]
        cl = m["class"]
        m.pop("class", None)
        if cl == "Compute":
            pl = ComputePlugin(_uuid=False, **m)
        elif cl == "WIPP":
            pl = Plugin(_uuid=False, **m)
        else:
            raise ValueError("Invalid value of class")
        for k, v in _io.items():
            val = v["value"]
            if val is not None:  # exclude those values not set
                setattr(pl, k, val)
        return pl

    @classmethod
    def refresh(cls):
        """Refresh the plugin list.

        This should be optimized, since it will become noticeably slow when
        there are many plugins.
        """
        organizations = [
            x for x in PLUGIN_DIR.iterdir() if x.name != "__pycache__"
        ]  # ignore __pycache__

        for org in organizations:
            if org.is_file():
                continue

            for file in org.iterdir():
                if file.suffix == ".py":
                    continue

                plugin = validate_manifest(file)
                key = name_cleaner(plugin.name)
                # Add version and path to VERSIONS
                if key not in PLUGINS:
                    PLUGINS[key] = {}
                if plugin.version in PLUGINS[key]:
                    if not file == PLUGINS[key][plugin.version]:
                        raise DuplicateVersionFound(
                            "Found duplicate version of plugin %s in %s"
                            % (plugin.name, PLUGIN_DIR)
                        )
                PLUGINS[key][plugin.version] = file


class Plugin(WIPPPluginManifest, _PluginMethods):
    """WIPP Plugin Class.

    Contains methods to configure, run, and save plugins.

    Attributes:
        versions: A list of local available versions for this plugin.

    Methods:
        save_manifest(path): save plugin manifest to specified path
    """

    id: uuid.UUID

    class Config:
        """Config class for Pydantic Model."""

        extra = Extra.allow
        allow_mutation = False

    def __init__(self, _uuid: bool = True, **data):
        """Init a plugin object from manifest."""
        if _uuid:
            data["id"] = uuid.uuid4()
        else:
            data["id"] = uuid.UUID(str(data["id"]))

        data["version"] = cast_version(data["version"])
        super().__init__(**data)

        self.Config.allow_mutation = True
        self._io_keys = {i.name: i for i in self.inputs}
        self._io_keys.update({o.name: o for o in self.outputs})

        if self.author == "":
            logger.warning(
                f"The plugin ({self.name}) is missing the author field. This field is not required but should be filled in."
            )

    @property
    def versions(plugin):  # cannot be in PluginMethods because PLUGINS lives here
        """Return list of local versions of a Plugin."""
        return list(PLUGINS[name_cleaner(plugin.name)])

    def to_compute(self, hardware_requirements: typing.Optional[dict] = None):
        """Convert WIPP Plugin object to Compute Plugin object."""
        data = deepcopy(self.manifest)
        return ComputePlugin(
            hardware_requirements=hardware_requirements, _from_old=True, **data
        )

    def save_manifest(
        self,
        path: typing.Union[str, pathlib.Path],
        hardware_requirements: typing.Optional[dict] = None,
        compute: bool = False,
    ):
        """Save plugin manifest to specified path."""
        if compute:
            with open(path, "w") as fw:
                self.to_compute(
                    hardware_requirements=hardware_requirements
                ).save_manifest(path)
        else:
            with open(path, "w") as fw:
                d = self.manifest
                json.dump(
                    d,
                    fw,
                    indent=4,
                )

        logger.debug("Saved manifest to %s" % (path))

    def __setattr__(self, name, value):
        """Set I/O parameters as attributes."""
        _PluginMethods.__setattr__(self, name, value)

    @property
    def _config_file(self):
        m = self._config
        m["class"] = "WIPP"
        return m

    def save_config(self, path: typing.Union[str, pathlib.Path]):
        """Save manifest with configured I/O parameters to specified path."""
        with open(path, "w") as fw:
            json.dump(self._config_file, fw, indent=4, default=str)
        logger.debug("Saved config to %s" % (path))

    def __repr__(self) -> str:
        """Print plugin name and version."""
        return _PluginMethods.__repr__(self)


class ComputePlugin(ComputeSchema, _PluginMethods):
    """Compute Plugin Class.

    Contains methods to configure, run, and save plugins.

    Attributes:
        versions: A list of local available versions for this plugin.

    Methods:
        save_manifest(path): save plugin manifest to specified path
    """

    class Config:
        """Config class for Pydantic Model."""

        extra = Extra.allow
        allow_mutation = False

    def __init__(
        self,
        hardware_requirements: typing.Optional[dict] = None,
        _from_old: bool = False,
        _uuid: bool = True,
        **data,
    ):
        """Init a plugin object from manifest."""
        if _uuid:
            data["id"] = uuid.uuid4()
        else:
            data["id"] = uuid.UUID(str(data["id"]))

        if _from_old:

            def _convert_input(d: dict):
                d["type"] = _in_old_to_new(d["type"])
                return d

            def _convert_output(d: dict):
                d["type"] = "path"
                return d

            def _ui_in(d: dict):  # assuming old all ui input
                # assuming format inputs. ___
                inp = d["key"].split(".")[-1]  # e.g inpDir
                try:
                    tp = [x["type"] for x in data["inputs"] if x["name"] == inp][
                        0
                    ]  # get type from i/o
                except IndexError:
                    tp = "string"  # default to string
                except BaseException:
                    raise

                d["type"] = _ui_old_to_new(tp)
                return PluginUIInput(**d)

            def _ui_out(d: dict):
                nd = deepcopy(d)
                nd["name"] = "outputs." + nd["name"]
                nd["type"] = _ui_old_to_new(nd["type"])
                return PluginUIOutput(**nd)

            data["inputs"] = [_convert_input(x) for x in data["inputs"]]
            data["outputs"] = [_convert_output(x) for x in data["outputs"]]
            data["pluginHardwareRequirements"] = {}
            data["ui"] = [_ui_in(x) for x in data["ui"]]  # inputs
            data["ui"].extend([_ui_out(x) for x in data["outputs"]])  # type: ignore # outputs

        if hardware_requirements:
            for k, v in hardware_requirements.items():
                data["pluginHardwareRequirements"][k] = v

        data["version"] = cast_version(data["version"])
        super().__init__(**data)
        self.Config.allow_mutation = True
        self._io_keys = {i.name: i for i in self.inputs}
        self._io_keys.update({o.name: o for o in self.outputs})  # type: ignore

        if self.author == "":
            logger.warning(
                f"The plugin ({self.name}) is missing the author field. This field is not required but should be filled in."
            )

    @property
    def versions(plugin):  # cannot be in PluginMethods because PLUGINS lives here
        """Return list of local versions of a Plugin."""
        return list(PLUGINS[name_cleaner(plugin.name)])

    @property
    def _config_file(self):
        m = self._config
        m["class"] = "Compute"
        return m

    def __setattr__(self, name, value):
        """Set I/O parameters as attributes."""
        _PluginMethods.__setattr__(self, name, value)

    def save_config(self, path: typing.Union[str, pathlib.Path]):
        """Save configured manifest with I/O parameters to specified path."""
        with open(path, "w") as fw:
            json.dump(self._config_file, fw, indent=4)
        logger.debug("Saved config to %s" % (path))

    def save_manifest(self, path: typing.Union[str, pathlib.Path]):
        """Save plugin manifest to specified path."""
        with open(path, "w") as fw:
            json.dump(self.manifest, fw, indent=4)
        logger.debug("Saved manifest to %s" % (path))

    def __repr__(self) -> str:
        """Print plugin name and version."""
        return _PluginMethods.__repr__(self)


def load_plugin(
    manifest: typing.Union[str, dict, pathlib.Path]
) -> typing.Union[Plugin, ComputePlugin]:
    """Parse a manifest and return one of Plugin or ComputePlugin."""
    manifest = _load_manifest(manifest)
    if "pluginHardwareRequirements" in manifest:
        # Parse the manifest
        plugin = ComputePlugin(**manifest)  # New Schema
    else:
        # Parse the manifest
        plugin = Plugin(**manifest)  # Old Schema
    return plugin


def submit_plugin(
    manifest: typing.Union[str, dict, pathlib.Path],
    refresh: bool = False,
):
    """Parse a plugin and create a local copy of it.

    This function accepts a plugin manifest as a string, a dictionary (parsed
    json), or a pathlib.Path object pointed at a plugin manifest.

    Args:
        manifest:
        A plugin manifest. It can be a url, a dictionary,
        a path to a JSON file or a string that can be parsed as a dictionary

    Returns:
        A Plugin object populated with information from the plugin manifest.
    """
    plugin = validate_manifest(manifest)
    plugin_name = name_cleaner(plugin.name)

    # Get Major/Minor/Patch versions
    out_name = (
        plugin_name
        + f"_M{plugin.version.major}m{plugin.version.minor}p{plugin.version.patch}.json"
    )

    # Save the manifest if it doesn't already exist in the database
    organization = plugin.containerId.split("/")[0]
    org_path = PLUGIN_DIR.joinpath(organization.lower())
    org_path.mkdir(exist_ok=True, parents=True)
    if not org_path.joinpath(out_name).exists():
        with open(org_path.joinpath(out_name), "w") as fw:
            json.dump(plugin.dict(), fw, indent=4)

    # Refresh plugins list if refresh = True
    if refresh:
        _Plugins.refresh()
    return plugin<|MERGE_RESOLUTION|>--- conflicted
+++ resolved
@@ -9,20 +9,11 @@
 
 from pydantic import Extra
 
-<<<<<<< HEAD
-from polus.plugins._plugins.io import DuplicateVersionFound, Version, _in_old_to_new, _ui_old_to_new
-from polus.plugins._plugins.manifests.manifest_utils import _load_manifest, validate_manifest
-from polus.plugins._plugins.models import (ComputeSchema, PluginUIInput, PluginUIOutput,
-                      WIPPPluginManifest)
-from polus.plugins._plugins.utils import cast_version, name_cleaner
-from polus.plugins._plugins.classes.plugin_methods import PluginMethods
-=======
 from ..io import DuplicateVersionFound, Version, _in_old_to_new, _ui_old_to_new
 from ..manifests.manifest_utils import _load_manifest, validate_manifest
 from ..models import ComputeSchema, PluginUIInput, PluginUIOutput, WIPPPluginManifest
 from ..utils import cast_version, name_cleaner
 from .plugin_methods import _PluginMethods
->>>>>>> 79fd1177
 
 logger = logging.getLogger("polus.plugins")
 PLUGINS = {}
